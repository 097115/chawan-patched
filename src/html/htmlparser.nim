--- conflicted
+++ resolved
@@ -472,8 +472,6 @@
   parser.oldInsertionMode = parser.insertionMode
   parser.insertionMode = TEXT
 
-<<<<<<< HEAD
-=======
 proc pushElement(parser: var HTML5Parser, node: Element) =
   parser.openElements.add(node)
   parser.tokenizer.hasnonhtml = not node.inHTMLNamespace()
@@ -485,7 +483,6 @@
   if parser.openElements.len == 0:
     parser.tokenizer.hasnonhtml = false
 
->>>>>>> f4c26364
 # 13.2.6.3
 proc generateImpliedEndTags(parser: var HTML5Parser) =
   const tags = {TAG_DD, TAG_DT, TAG_LI, TAG_OPTGROUP, TAG_OPTION, TAG_P,
